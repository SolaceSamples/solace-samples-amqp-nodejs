/*******************************************************************************
* General Styles
*/
body {
    min-width: 400px;
    background: #f0f4f8;
    font-family: sans-serif;
}

h1 {
    font-size: 36px;
    color: rgba(0, 0, 0, 1);
}

h2 {
    font-size: 28px;
    color: rgba(0, 0, 0, 0.8);
}

h4 {
    font-size: 20px !important;
    color: rgba(0, 0, 0, 0.8) !important;
}

p {
    color: rgba(0, 0, 0, 0.8);
    -webkit-font-smoothing: antialiased;
    font-size: 16px;
    line-height: 24px;
    margin: 0 0 .5em;
}

.blue-gradient {
    background: linear-gradient(#2288DD, #17B0E0);
}

.green-gradient {
    background: linear-gradient(#165aa4, #4182be);
}

.orange-gradient {
    background: linear-gradient(#f2631f, #FF6500);
}

.container {
    width: 80%;
}

.index .container {
    max-width: 993px;
}

img {
    max-width: 100%;
}

@media only screen and (max-width : 700px) {
    .index .container {
        width: 98%;
    }
}


/*******************************************************************************
* Index title bar
*/
.index .title {
    padding-top: 50px;
    background: #FFF;
    border-bottom: 1px solid #CCC;
}

.index .title .left {
    width: 100%;
    position: relative;
    padding-right: 180px;
}

.index .title .col .github {
    position: absolute;
    right: 0;
    top: 10px;
    width: 180px;
}

/*******************************************************************************
* Tutorial layout
*/

@media only screen and (max-width : 993px) {
    .docs .container {
        width: 98%;
    }
}

.heading img {
    float: left;
    background: #9FB0BF;
    border-radius: 14px;
    margin-right: 30px;
    margin-bottom: 10px;
    width: 140px;
    height: 140px;
<<<<<<< HEAD
}

.article-container {
    position: relative;
    padding-right: 245px;
}

@media only screen and (max-width : 760px) {
    .article-container {
        padding-right: 0;
    }
}

article {
    background: white;
    border: 1px solid #CCC;
    padding: 30px;
    color: rgba(0, 0, 0, 0.8);
    min-width: 400px;
}

article ul li {
    list-style-type: circle;
    margin: 10px 0;
}

article ol li {
    margin: 10px 0;
}

article h2 {
    color: rgba(0, 0, 0, 1);
    font-size: 28px;
    margin: 40px 0 16px 0;
    padding-top:12px;
    border-top:solid 2px #c9c9c9;
}

article h3 {
    color: rgba(0, 0, 0, 0.8);
    font-size: 24px;
    margin: 40px 0 16px 0;
}

article p {
    margin: 20px 0;
}

aside {
    position: absolute;
    right: 0;
    top: 60px;
    width: 245px;
    padding-left: 28px;
}

=======
}

.article-container {
    position: relative;
    padding-right: 245px;
}

@media only screen and (max-width : 760px) {
    .article-container {
        padding-right: 0;
    }
}

article {
    background: white;
    border: 1px solid #CCC;
    padding: 30px;
    color: rgba(0, 0, 0, 0.8);
    min-width: 400px;
    padding-top: 10px;
}

article ul li {
    list-style-type: circle;
    margin: 10px 0;
}

article ol li {
    margin: 10px 0;
}

article h2 {
    color: rgba(0, 0, 0, 1);
    font-size: 28px;
    margin: 40px 0 16px 0;
    padding-top:12px;
    border-top:solid 2px #c9c9c9;
}

article h3 {
    color: rgba(0, 0, 0, 0.8);
    font-size: 24px;
    margin: 40px 0 16px 0;
}

article p {
    margin: 20px 0;
}

aside {
    position: absolute;
    right: 0;
    top: 60px;
    width: 245px;
    padding-left: 28px;
}

>>>>>>> f796b3fe
aside select {
    display: block;
    border-radius: 0;
    border: 1px solid #CCC;
    font-weight: 600;
    color: rgba(0, 0, 0, 0.65);
    height: 35px;
}

aside .nav {
    padding: 10px 0;
    margin: 20px 0;
<<<<<<< HEAD
    border-top: 1px solid #DDD;
    border-bottom: 1px solid #DDD;
=======
    /*border-top: 1px solid #DDD;*/
    /*border-bottom: 1px solid #DDD;*/
>>>>>>> f796b3fe
}

@media only screen and (max-width : 760px) {
    aside {
        position: relative;
        margin-bottom: 50px;
        margin-top: -30px;
    }

    aside .nav {
        margin-top: 0;
        padding-top: 0;
    }
}

/*******************************************************************************
* Github component
*/
.github-link {
    margin-bottom: 7px;
}

.github-link img {
    margin-right: 5px;
    margin-left: 5px;
}

.github-link a {
    line-height: 18px;
    height: 18px;
    vertical-align: top;
    cursor: pointer;
}

/*******************************************************************************
* Card layout
*/
.tutorials > .col > .row > .col {
    height: 300px;
}

.tutorials > .col > .row .col:not(:first-child) {
    border-left: 1px solid #CCC;
}

.tutorials.setup .card-image img {
    height: 200px;
    padding-bottom: 50px;
}

.tutorials.learn .card-image {
    background: #9FB0BF;
}

.tutorials .tutorial-description {
    height: 42px;
    color: rgba(0, 0, 0, 0.65);
}

.tutorials.learn .card-image img {
    width: 200px !important;
    height: 200px;
    margin: auto;
    padding-bottom: 60px;
}

.tutorials .card {
    position: relative;
}

.tutorials .card:hover {
			bottom: 3px;
			box-shadow: 0 4px 8px 0 rgba(0, 0, 0, 0.4);

}


.tutorials .card-title {
    font-weight: 500 !important;
    z-index: 2;
}

.tutorials .card > a {
    position: absolute;
    top: 0;
    bottom: 0;
    right: 0;
    left: 0;
    z-index: 1000;
}

/*******************************************************************************
* Sidebar Nav
*/
h4.navheading {
    text-transform: uppercase;
    padding: 0 0 10px 20px;
<<<<<<< HEAD
    margin-left: -28px;
    display: inline-block;
    border-bottom: 1px #c9c9c9 solid;
=======
    margin-left: -22px;
    display: inline-block;
    /*border-bottom: 1px #c9c9c9 solid;*/
>>>>>>> f796b3fe
    font-size: 16px;
}

h4.navheading a {
    color: rgba(0, 0, 0, 0.8);
    text-decoration: none;
}

ul.navlist {
    list-style: none;
    font-size: 16px;
    margin: 0;
}

li.navlink a {
    color:rgba(0, 0, 0, 0.65);
    text-decoration:none;
    line-height: 30px;
}

li.navlink a:hover {
    font-weight:700;
}

li.navlink_current {
    line-height: 30px;
<<<<<<< HEAD
    list-style-image: url('../images/common/indicator-arrow.png') !important;
=======
    /*list-style-image: url('../images/common/indicator-arrow.png') !important;*/
>>>>>>> f796b3fe
    margin-left: -8px;
    padding-left: 8px;
}
li.navlink_current a {
    text-decoration:none;
    color:rgba(0, 0, 0, 0.8);
    font-weight: 700;
}

/*******************************************************************************
* Table
*/
table {
    width: 100%;
    padding: 0;
    margin: 0 0 20px 0;
    font-size: 13px;
}

table caption {
    padding: 0 0 5px 0;
    width: auto;
    font-style:italic;
    text-align: right;
    font-size: 12px;
}

th {
    font-weight:bold;
    text-align: left;
    padding: 9px 12px;
    border-style: solid;
    border-width: 1px;
    border-left:none;
    border-top:none;
}

td {
    font-size: 13px;
    padding: 9px 12px;
    border-style: solid;
    border-width: 1px;
    border-left:none;
    border-top:none;
}

tr th:first-child, tr td:first-child{
    border-left-style: solid;
    border-left-width: 1px;
}

tr:first-child th, tr:first-child td{
    border-top-style: solid;
    border-top-width: 1px;
}

#top th.nobg {
    background: none;
    border-top: 0;
}

/*******************************************************************************
* Lists
*/
ul li { margin-bottom: 6px; }
ul, ol {margin-bottom: 20px;    }
ul {margin-left: 30px;}
ol {list-style: decimal; padding-left: 1em;}
ul ul, ul ol,
ol ol, ol ul {margin: 4px 0 5px 30px; }
ul ul li, ul ol li,
ol ol li, ol ul li {margin-bottom: 6px; }

/*******************************************************************************
* Landing pages
*/
h2.nolineheading { margin-top:0; padding-top:0; border-top:none; }
h3.nolineheading { margin-top:0; padding-top:0; border-top:none;}

h2.intro {
    color: #013a6a;
    font-weight:500;
    margin-bottom: 20px;
}

h3.intro {
    border-top:none;
    margin-bottom: 10px;
    margin-top:0;
}

div.intro {
    color: #666;
    padding-top: 10px;
    font-size: 120%;
}

a.intro {
    text-decoration:none;
    border-style: none;
    color:#005dab;
}

a.intro:hover {
    text-decoration:none;
    color: #F36F23;
}


/*******************************************************************************
* Code formatting
*/
pre, code {
    font-size: 12px;
    font-family: Monaco, "Andale Mono", "Courier New", Courier, monospace;
    border: 1px solid #e8e8e8;
    border-radius: 3px;
    background-color: #eef;
}

code {
    padding: 1px 5px;
}

pre {
    padding: 8px 12px;
    overflow-x: auto;
}

pre > code {
    border: 0;
    padding-right: 0;
    padding-left: 0;
}

/*******************************************************************************
* Syntax highlighting styles
*/
.highlight {
background: #fff; }
.highlighter-rouge .highlight {
    background: #eef; }
.highlight .c {
    color: #998;
    font-style: italic; }
.highlight .err {
    color: #a61717;
    background-color: #e3d2d2; }
.highlight .k {
    font-weight: bold; }
.highlight .o {
    font-weight: bold; }
.highlight .cm {
    color: #998;
    font-style: italic; }
.highlight .cp {
    color: #999;
    font-weight: bold; }
.highlight .c1 {
    color: #998;
    font-style: italic; }
.highlight .cs {
    color: #999;
    font-weight: bold;
    font-style: italic; }
.highlight .gd {
    color: #000;
    background-color: #fdd; }
.highlight .gd .x {
    color: #000;
    background-color: #faa; }
.highlight .ge {
    font-style: italic; }
.highlight .gr {
    color: #a00; }
.highlight .gh {
    color: #999; }
.highlight .gi {
    color: #000;
    background-color: #dfd; }
.highlight .gi .x {
    color: #000;
    background-color: #afa; }
.highlight .go {
    color: #888; }
.highlight .gp {
    color: #555; }
.highlight .gs {
    font-weight: bold; }
.highlight .gu {
    color: #aaa; }
.highlight .gt {
    color: #a00; }
.highlight .kc {
    font-weight: bold; }
.highlight .kd {
    font-weight: bold; }
.highlight .kp {
    font-weight: bold; }
.highlight .kr {
    font-weight: bold; }
.highlight .kt {
    color: #458;
    font-weight: bold; }
.highlight .m {
    color: #099; }
.highlight .s {
    color: #d14; }
.highlight .na {
    color: #008080; }
.highlight .nb {
    color: #0086B3; }
.highlight .nc {
    color: #458;
    font-weight: bold; }
.highlight .no {
    color: #008080; }
.highlight .ni {
    color: #800080; }
.highlight .ne {
    color: #900;
    font-weight: bold; }
.highlight .nf {
    color: #900;
    font-weight: bold; }
.highlight .nn {
    color: #555; }
.highlight .nt {
    color: #000080; }
.highlight .nv {
    color: #008080; }
.highlight .ow {
    font-weight: bold; }
.highlight .w {
    color: #bbb; }
.highlight .mf {
    color: #099; }
.highlight .mh {
    color: #099; }
.highlight .mi {
    color: #099; }
.highlight .mo {
    color: #099; }
.highlight .sb {
    color: #d14; }
.highlight .sc {
    color: #d14; }
.highlight .sd {
    color: #d14; }
.highlight .s2 {
    color: #d14; }
.highlight .se {
    color: #d14; }
.highlight .sh {
    color: #d14; }
.highlight .si {
    color: #d14; }
.highlight .sx {
    color: #d14; }
.highlight .sr {
    color: #009926; }
.highlight .s1 {
    color: #d14; }
.highlight .ss {
    color: #990073; }
.highlight .bp {
    color: #999; }
.highlight .vc {
    color: #008080; }
.highlight .vg {
    color: #008080; }
.highlight .vi {
    color: #008080; }
.highlight .il {
    color: #099; }<|MERGE_RESOLUTION|>--- conflicted
+++ resolved
@@ -101,64 +101,6 @@
     margin-bottom: 10px;
     width: 140px;
     height: 140px;
-<<<<<<< HEAD
-}
-
-.article-container {
-    position: relative;
-    padding-right: 245px;
-}
-
-@media only screen and (max-width : 760px) {
-    .article-container {
-        padding-right: 0;
-    }
-}
-
-article {
-    background: white;
-    border: 1px solid #CCC;
-    padding: 30px;
-    color: rgba(0, 0, 0, 0.8);
-    min-width: 400px;
-}
-
-article ul li {
-    list-style-type: circle;
-    margin: 10px 0;
-}
-
-article ol li {
-    margin: 10px 0;
-}
-
-article h2 {
-    color: rgba(0, 0, 0, 1);
-    font-size: 28px;
-    margin: 40px 0 16px 0;
-    padding-top:12px;
-    border-top:solid 2px #c9c9c9;
-}
-
-article h3 {
-    color: rgba(0, 0, 0, 0.8);
-    font-size: 24px;
-    margin: 40px 0 16px 0;
-}
-
-article p {
-    margin: 20px 0;
-}
-
-aside {
-    position: absolute;
-    right: 0;
-    top: 60px;
-    width: 245px;
-    padding-left: 28px;
-}
-
-=======
 }
 
 .article-container {
@@ -216,7 +158,6 @@
     padding-left: 28px;
 }
 
->>>>>>> f796b3fe
 aside select {
     display: block;
     border-radius: 0;
@@ -229,13 +170,8 @@
 aside .nav {
     padding: 10px 0;
     margin: 20px 0;
-<<<<<<< HEAD
-    border-top: 1px solid #DDD;
-    border-bottom: 1px solid #DDD;
-=======
     /*border-top: 1px solid #DDD;*/
     /*border-bottom: 1px solid #DDD;*/
->>>>>>> f796b3fe
 }
 
 @media only screen and (max-width : 760px) {
@@ -333,15 +269,9 @@
 h4.navheading {
     text-transform: uppercase;
     padding: 0 0 10px 20px;
-<<<<<<< HEAD
-    margin-left: -28px;
-    display: inline-block;
-    border-bottom: 1px #c9c9c9 solid;
-=======
     margin-left: -22px;
     display: inline-block;
     /*border-bottom: 1px #c9c9c9 solid;*/
->>>>>>> f796b3fe
     font-size: 16px;
 }
 
@@ -368,11 +298,7 @@
 
 li.navlink_current {
     line-height: 30px;
-<<<<<<< HEAD
-    list-style-image: url('../images/common/indicator-arrow.png') !important;
-=======
     /*list-style-image: url('../images/common/indicator-arrow.png') !important;*/
->>>>>>> f796b3fe
     margin-left: -8px;
     padding-left: 8px;
 }
