--- conflicted
+++ resolved
@@ -1,14 +1,8 @@
 # Site settings
-<<<<<<< HEAD
 title: Solace Messaging using Node.js over AMQP
+summary: These tutorials get you up to speed sending and receiving messages with Solace technology.
 baseurl: "/solace-samples-amqp-nodejs"
 repository: https://github.com/SolaceSamples/solace-samples-amqp-nodejs
-=======
-title: Solace Samples Template
-summary: These tutorials get you up to speed sending and receiving messages with Solace technology.
-baseurl: "/solace-samples-template" # the subpath of your site, e.g. /solace-samples-java
-repository: https://github.com/SolaceSamples/solace-samples-template
->>>>>>> 481d39e8
 
 # Also see _includes/intro.html to customize the description which gets included in index.html.
 
