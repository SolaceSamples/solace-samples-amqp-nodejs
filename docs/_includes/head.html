<head>
  <meta charset="utf-8">
  <meta http-equiv="X-UA-Compatible" content="IE=edge">
  <meta name="viewport" content="width=device-width, initial-scale=1">

  <title>{% if page.title %}{{ page.title | escape }}{% else %}{{ site.title | escape }}{% endif %}</title>
  <meta name="description" content="{% if page.excerpt %}{{ page.excerpt | strip_html | strip_newlines | truncate: 160 }}{% else %}{{ site.description }}{% endif %}">

  <link rel="stylesheet" href="{{ "/css/materialize.min.css " | prepend: site.baseurl }}">
  <link rel="stylesheet" href="{{ "/css/solace-common.css" | prepend: site.baseurl }}">

<<<<<<< HEAD
=======
  <link rel="icon" href="{{ "/images/common/solace-cloud-icon.png " | prepend: site.baseurl }}" type="image/x-icon">
>>>>>>> f796b3fe
  {% if jekyll.environment == 'production' %}
    {% include analytics.html %}
  {% endif %}
</head><|MERGE_RESOLUTION|>--- conflicted
+++ resolved
@@ -9,10 +9,7 @@
   <link rel="stylesheet" href="{{ "/css/materialize.min.css " | prepend: site.baseurl }}">
   <link rel="stylesheet" href="{{ "/css/solace-common.css" | prepend: site.baseurl }}">
 
-<<<<<<< HEAD
-=======
   <link rel="icon" href="{{ "/images/common/solace-cloud-icon.png " | prepend: site.baseurl }}" type="image/x-icon">
->>>>>>> f796b3fe
   {% if jekyll.environment == 'production' %}
     {% include analytics.html %}
   {% endif %}
